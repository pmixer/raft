--- conflicted
+++ resolved
@@ -707,15 +707,7 @@
         {"tau":0.3,  "block_dim":128, "max_iterations":2000, "cache_size":1024, "sorted_size":32},
         {"tau":0.4,  "block_dim":128, "max_iterations":2000, "cache_size":1024, "sorted_size":32},
         {"tau":0.5,  "block_dim":128, "max_iterations":2000, "cache_size":1024, "sorted_size":32}
-<<<<<<< HEAD
       ]
     }
   ]
-
-=======
-
-      ],
-      "search_result_file" : "result/glove-100-inner/ggnn/kbuild96-segment64-refine2-k10"
-    }]
->>>>>>> acd40f57
 }