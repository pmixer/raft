--- conflicted
+++ resolved
@@ -20,30 +20,30 @@
       "build_param": {"niter": 25, "nlist": 5000, "pq_dim": 64, "ratio": 10},
       "file": "bigann-100M/raft_ivf_pq/dimpq64-cluster5K",
       "search_params": [
-        { "numProbes": 20, "internalDistanceDtype": "float", "smemLutDtype": "float" },
-        { "numProbes": 30, "internalDistanceDtype": "float", "smemLutDtype": "float" },
-        { "numProbes": 40, "internalDistanceDtype": "float", "smemLutDtype": "float" },
-        { "numProbes": 50, "internalDistanceDtype": "float", "smemLutDtype": "float" },
-        { "numProbes": 100, "internalDistanceDtype": "float", "smemLutDtype": "float" },
-        { "numProbes": 200, "internalDistanceDtype": "float", "smemLutDtype": "float" },
-        { "numProbes": 500, "internalDistanceDtype": "float", "smemLutDtype": "float" },
-        { "numProbes": 1000, "internalDistanceDtype": "float", "smemLutDtype": "float" },
-        { "numProbes": 20, "internalDistanceDtype": "float", "smemLutDtype": "fp8" },
-        { "numProbes": 30, "internalDistanceDtype": "float", "smemLutDtype": "fp8" },
-        { "numProbes": 40, "internalDistanceDtype": "float", "smemLutDtype": "fp8" },
-        { "numProbes": 50, "internalDistanceDtype": "float", "smemLutDtype": "fp8" },
-        { "numProbes": 100, "internalDistanceDtype": "float", "smemLutDtype": "fp8" },
-        { "numProbes": 200, "internalDistanceDtype": "float", "smemLutDtype": "fp8" },
-        { "numProbes": 500, "internalDistanceDtype": "float", "smemLutDtype": "fp8" },
-        { "numProbes": 1000, "internalDistanceDtype": "float", "smemLutDtype": "fp8" },
-        { "numProbes": 20, "internalDistanceDtype": "half", "smemLutDtype": "half" },
-        { "numProbes": 30, "internalDistanceDtype": "half", "smemLutDtype": "half" },
-        { "numProbes": 40, "internalDistanceDtype": "half", "smemLutDtype": "half" },
-        { "numProbes": 50, "internalDistanceDtype": "half", "smemLutDtype": "half" },
-        { "numProbes": 100, "internalDistanceDtype": "half", "smemLutDtype": "half" },
-        { "numProbes": 200, "internalDistanceDtype": "half", "smemLutDtype": "half" },
-        { "numProbes": 500, "internalDistanceDtype": "half", "smemLutDtype": "half" },
-        { "numProbes": 1000, "internalDistanceDtype": "half", "smemLutDtype": "half" }
+        { "nprobe": 20, "internalDistanceDtype": "float", "smemLutDtype": "float" },
+        { "nprobe": 30, "internalDistanceDtype": "float", "smemLutDtype": "float" },
+        { "nprobe": 40, "internalDistanceDtype": "float", "smemLutDtype": "float" },
+        { "nprobe": 50, "internalDistanceDtype": "float", "smemLutDtype": "float" },
+        { "nprobe": 100, "internalDistanceDtype": "float", "smemLutDtype": "float" },
+        { "nprobe": 200, "internalDistanceDtype": "float", "smemLutDtype": "float" },
+        { "nprobe": 500, "internalDistanceDtype": "float", "smemLutDtype": "float" },
+        { "nprobe": 1000, "internalDistanceDtype": "float", "smemLutDtype": "float" },
+        { "nprobe": 20, "internalDistanceDtype": "float", "smemLutDtype": "fp8" },
+        { "nprobe": 30, "internalDistanceDtype": "float", "smemLutDtype": "fp8" },
+        { "nprobe": 40, "internalDistanceDtype": "float", "smemLutDtype": "fp8" },
+        { "nprobe": 50, "internalDistanceDtype": "float", "smemLutDtype": "fp8" },
+        { "nprobe": 100, "internalDistanceDtype": "float", "smemLutDtype": "fp8" },
+        { "nprobe": 200, "internalDistanceDtype": "float", "smemLutDtype": "fp8" },
+        { "nprobe": 500, "internalDistanceDtype": "float", "smemLutDtype": "fp8" },
+        { "nprobe": 1000, "internalDistanceDtype": "float", "smemLutDtype": "fp8" },
+        { "nprobe": 20, "internalDistanceDtype": "half", "smemLutDtype": "half" },
+        { "nprobe": 30, "internalDistanceDtype": "half", "smemLutDtype": "half" },
+        { "nprobe": 40, "internalDistanceDtype": "half", "smemLutDtype": "half" },
+        { "nprobe": 50, "internalDistanceDtype": "half", "smemLutDtype": "half" },
+        { "nprobe": 100, "internalDistanceDtype": "half", "smemLutDtype": "half" },
+        { "nprobe": 200, "internalDistanceDtype": "half", "smemLutDtype": "half" },
+        { "nprobe": 500, "internalDistanceDtype": "half", "smemLutDtype": "half" },
+        { "nprobe": 1000, "internalDistanceDtype": "half", "smemLutDtype": "half" }
       ]
     },
     {
@@ -52,30 +52,30 @@
       "build_param": {"niter": 25, "nlist": 10000, "pq_dim": 64, "ratio": 10},
       "file": "bigann-100M/raft_ivf_pq/dimpq64-cluster5K",
       "search_params": [
-        { "numProbes": 20, "internalDistanceDtype": "float", "smemLutDtype": "float" },
-        { "numProbes": 30, "internalDistanceDtype": "float", "smemLutDtype": "float" },
-        { "numProbes": 40, "internalDistanceDtype": "float", "smemLutDtype": "float" },
-        { "numProbes": 50, "internalDistanceDtype": "float", "smemLutDtype": "float" },
-        { "numProbes": 100, "internalDistanceDtype": "float", "smemLutDtype": "float" },
-        { "numProbes": 200, "internalDistanceDtype": "float", "smemLutDtype": "float" },
-        { "numProbes": 500, "internalDistanceDtype": "float", "smemLutDtype": "float" },
-        { "numProbes": 1000, "internalDistanceDtype": "float", "smemLutDtype": "float" },
-        { "numProbes": 20, "internalDistanceDtype": "float", "smemLutDtype": "fp8" },
-        { "numProbes": 30, "internalDistanceDtype": "float", "smemLutDtype": "fp8" },
-        { "numProbes": 40, "internalDistanceDtype": "float", "smemLutDtype": "fp8" },
-        { "numProbes": 50, "internalDistanceDtype": "float", "smemLutDtype": "fp8" },
-        { "numProbes": 100, "internalDistanceDtype": "float", "smemLutDtype": "fp8" },
-        { "numProbes": 200, "internalDistanceDtype": "float", "smemLutDtype": "fp8" },
-        { "numProbes": 500, "internalDistanceDtype": "float", "smemLutDtype": "fp8" },
-        { "numProbes": 1000, "internalDistanceDtype": "float", "smemLutDtype": "fp8" },
-        { "numProbes": 20, "internalDistanceDtype": "half", "smemLutDtype": "half" },
-        { "numProbes": 30, "internalDistanceDtype": "half", "smemLutDtype": "half" },
-        { "numProbes": 40, "internalDistanceDtype": "half", "smemLutDtype": "half" },
-        { "numProbes": 50, "internalDistanceDtype": "half", "smemLutDtype": "half" },
-        { "numProbes": 100, "internalDistanceDtype": "half", "smemLutDtype": "half" },
-        { "numProbes": 200, "internalDistanceDtype": "half", "smemLutDtype": "half" },
-        { "numProbes": 500, "internalDistanceDtype": "half", "smemLutDtype": "half" },
-        { "numProbes": 1000, "internalDistanceDtype": "half", "smemLutDtype": "half" }
+        { "nprobe": 20, "internalDistanceDtype": "float", "smemLutDtype": "float" },
+        { "nprobe": 30, "internalDistanceDtype": "float", "smemLutDtype": "float" },
+        { "nprobe": 40, "internalDistanceDtype": "float", "smemLutDtype": "float" },
+        { "nprobe": 50, "internalDistanceDtype": "float", "smemLutDtype": "float" },
+        { "nprobe": 100, "internalDistanceDtype": "float", "smemLutDtype": "float" },
+        { "nprobe": 200, "internalDistanceDtype": "float", "smemLutDtype": "float" },
+        { "nprobe": 500, "internalDistanceDtype": "float", "smemLutDtype": "float" },
+        { "nprobe": 1000, "internalDistanceDtype": "float", "smemLutDtype": "float" },
+        { "nprobe": 20, "internalDistanceDtype": "float", "smemLutDtype": "fp8" },
+        { "nprobe": 30, "internalDistanceDtype": "float", "smemLutDtype": "fp8" },
+        { "nprobe": 40, "internalDistanceDtype": "float", "smemLutDtype": "fp8" },
+        { "nprobe": 50, "internalDistanceDtype": "float", "smemLutDtype": "fp8" },
+        { "nprobe": 100, "internalDistanceDtype": "float", "smemLutDtype": "fp8" },
+        { "nprobe": 200, "internalDistanceDtype": "float", "smemLutDtype": "fp8" },
+        { "nprobe": 500, "internalDistanceDtype": "float", "smemLutDtype": "fp8" },
+        { "nprobe": 1000, "internalDistanceDtype": "float", "smemLutDtype": "fp8" },
+        { "nprobe": 20, "internalDistanceDtype": "half", "smemLutDtype": "half" },
+        { "nprobe": 30, "internalDistanceDtype": "half", "smemLutDtype": "half" },
+        { "nprobe": 40, "internalDistanceDtype": "half", "smemLutDtype": "half" },
+        { "nprobe": 50, "internalDistanceDtype": "half", "smemLutDtype": "half" },
+        { "nprobe": 100, "internalDistanceDtype": "half", "smemLutDtype": "half" },
+        { "nprobe": 200, "internalDistanceDtype": "half", "smemLutDtype": "half" },
+        { "nprobe": 500, "internalDistanceDtype": "half", "smemLutDtype": "half" },
+        { "nprobe": 1000, "internalDistanceDtype": "half", "smemLutDtype": "half" }
       ]
     },
     {
@@ -151,7 +151,6 @@
       ]
     },
     {
-<<<<<<< HEAD
       "name": "raft_ivf_flat.nlist100K",
       "algo": "raft_ivf_flat",
       "build_param": {"nlist": 100000, "niter": 25, "ratio": 5},
@@ -166,30 +165,8 @@
         {"max_batch":10000, "max_k":10, "nprobe":500},
         {"max_batch":10000, "max_k":10, "nprobe":1000}
       ]
-=======
-      "name" : "raft_ivf_flat.nlist100K",
-      "algo" : "raft_ivf_flat",
-      "build_param": {
-        "nlist" : 100000,
-        "niter" : 25,
-        "ratio" : 5
-      },
-      "file" : "index/bigann-100M/raft_ivf_flat/nlist100K",
-      "search_params" : [
-        {"nprobe":20},
-        {"nprobe":30},
-        {"nprobe":40},
-        {"nprobe":50},
-        {"nprobe":100},
-        {"nprobe":200},
-        {"nprobe":500},
-        {"nprobe":1000}
-      ],
-      "search_result_file" : "result/bigann-100M/raft_ivf_flat/nlist100K"
->>>>>>> 354ebb65
     },
     {
-<<<<<<< HEAD
       "name": "raft_cagra.dim32",
       "algo": "raft_cagra",
       "build_param": {"index_dim": 32},
@@ -199,23 +176,8 @@
         {"itopk": 64},
         {"itopk": 128}
       ]
-=======
-      "name" : "raft_cagra.dim32",
-      "algo" : "raft_cagra",
-      "build_param": {
-        "index_dim" : 32
-      },
-      "file" : "index/bigann-100M/raft_cagra/dim32",
-      "search_params" : [
-        {"itopk": 32},
-        {"itopk": 64},
-        {"itopk": 128}
-      ],
-      "search_result_file" : "result/bigann-100M/raft_cagra/dim32"
->>>>>>> 354ebb65
     },
     {
-<<<<<<< HEAD
       "name": "raft_cagra.dim64",
       "algo": "raft_cagra",
       "build_param": {"index_dim": 64},
@@ -225,20 +187,6 @@
         {"itopk": 64},
         {"itopk": 128}
       ]
-=======
-      "name" : "raft_cagra.dim64",
-      "algo" : "raft_cagra",
-      "build_param": {
-        "index_dim" : 64
-      },
-      "file" : "index/bigann-100M/raft_cagra/dim64",
-      "search_params" : [
-        {"itopk": 32},
-        {"itopk": 64},
-        {"itopk": 128}
-      ],
-      "search_result_file" : "result/bigann-100M/raft_cagra/dim64"
->>>>>>> 354ebb65
     }
   ]
 }