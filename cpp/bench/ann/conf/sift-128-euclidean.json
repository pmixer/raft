{
  "dataset": {
    "name": "sift-128-euclidean",
    "base_file": "sift-128-euclidean/base.fbin",
    "query_file": "sift-128-euclidean/query.fbin",
    "groundtruth_neighbors_file": "sift-128-euclidean/groundtruth.neighbors.ibin",
    "distance": "euclidean"
  },

  "search_basic_param": {
    "batch_size": 5000,
    "k": 10
  },

  "index": [
    {
      "name": "hnswlib.M12",
      "algo": "hnswlib",
      "build_param": {"M":12, "efConstruction":500, "numThreads":32},
      "file": "sift-128-euclidean/hnswlib/M12",
      "search_params": [
        {"ef":10, "numThreads":1},
        {"ef":20, "numThreads":1},
        {"ef":40, "numThreads":1},
        {"ef":60, "numThreads":1},
        {"ef":80, "numThreads":1},
        {"ef":120, "numThreads":1},
        {"ef":200, "numThreads":1},
        {"ef":400, "numThreads":1},
        {"ef":600, "numThreads":1},
        {"ef":800, "numThreads":1}
      ]
    },
    {
      "name": "hnswlib.M16",
      "algo": "hnswlib",
      "build_param": {"M":16, "efConstruction":500, "numThreads":32},
      "file": "sift-128-euclidean/hnswlib/M16",
      "search_params": [
        {"ef":10, "numThreads":1},
        {"ef":20, "numThreads":1},
        {"ef":40, "numThreads":1},
        {"ef":60, "numThreads":1},
        {"ef":80, "numThreads":1},
        {"ef":120, "numThreads":1},
        {"ef":200, "numThreads":1},
        {"ef":400, "numThreads":1},
        {"ef":600, "numThreads":1},
        {"ef":800, "numThreads":1}
      ]
    },
    {
      "name": "hnswlib.M24",
      "algo": "hnswlib",
      "build_param": {"M":24, "efConstruction":500, "numThreads":32},
      "file": "sift-128-euclidean/hnswlib/M24",
      "search_params": [
        {"ef":10, "numThreads":1},
        {"ef":20, "numThreads":1},
        {"ef":40, "numThreads":1},
        {"ef":60, "numThreads":1},
        {"ef":80, "numThreads":1},
        {"ef":120, "numThreads":1},
        {"ef":200, "numThreads":1},
        {"ef":400, "numThreads":1},
        {"ef":600, "numThreads":1},
        {"ef":800, "numThreads":1}
      ]
    },
    {
      "name": "hnswlib.M36",
      "algo": "hnswlib",
      "build_param": {"M":36, "efConstruction":500, "numThreads":32},
      "file": "sift-128-euclidean/hnswlib/M36",
      "search_params": [
        {"ef":10, "numThreads":1},
        {"ef":20, "numThreads":1},
        {"ef":40, "numThreads":1},
        {"ef":60, "numThreads":1},
        {"ef":80, "numThreads":1},
        {"ef":120, "numThreads":1},
        {"ef":200, "numThreads":1},
        {"ef":400, "numThreads":1},
        {"ef":600, "numThreads":1},
        {"ef":800, "numThreads":1}
      ]
    },
    {
      "name": "raft_bfknn",
      "algo": "raft_bfknn",
      "build_param": {},
      "file": "sift-128-euclidean/raft_bfknn/bfknn",
      "search_params": [{"probe": 1}]
    },
    {
      "name": "faiss_ivf_flat.nlist1024",
      "algo": "faiss_gpu_ivf_flat",
      "build_param": {"nlist": 1024},
      "file": "sift-128-euclidean/faiss_ivf_flat/nlist1024",
      "search_params": [
        {"nprobe": 1},
        {"nprobe": 5},
        {"nprobe": 10},
        {"nprobe": 50},
        {"nprobe": 100},
        {"nprobe": 200},
        {"nprobe": 500},
        {"nprobe": 1000}
      ]
    },
    {
      "name": "faiss_ivf_flat.nlist2048",
      "algo": "faiss_gpu_ivf_flat",
      "build_param": {"nlist": 2048},
      "file": "sift-128-euclidean/faiss_ivf_flat/nlist2048",
      "search_params": [
        {"nprobe": 1},
        {"nprobe": 5},
        {"nprobe": 10},
        {"nprobe": 50},
        {"nprobe": 100},
        {"nprobe": 200},
        {"nprobe": 500},
        {"nprobe": 1000}
      ]
    },
    {
      "name": "faiss_ivf_flat.nlist4096",
      "algo": "faiss_gpu_ivf_flat",
      "build_param": {"nlist": 4096},
      "file": "sift-128-euclidean/faiss_ivf_flat/nlist4096",
      "search_params": [
        {"nprobe": 1},
        {"nprobe": 5},
        {"nprobe": 10},
        {"nprobe": 50},
        {"nprobe": 100},
        {"nprobe": 200},
        {"nprobe": 500},
        {"nprobe": 1000}
      ]
    },
    {
      "name": "faiss_ivf_flat.nlist8192",
      "algo": "faiss_gpu_ivf_flat",
      "build_param": {"nlist": 8192},
      "file": "sift-128-euclidean/faiss_ivf_flat/nlist8192",
      "search_params": [
        {"nprobe": 1},
        {"nprobe": 5},
        {"nprobe": 10},
        {"nprobe": 50},
        {"nprobe": 100},
        {"nprobe": 200},
        {"nprobe": 500},
        {"nprobe": 1000}
      ]
    },
    {
      "name": "faiss_ivf_flat.nlist16384",
      "algo": "faiss_gpu_ivf_flat",
      "build_param": {"nlist": 16384},
      "file": "sift-128-euclidean/faiss_ivf_flat/nlist16384",
      "search_params": [
        {"nprobe": 1},
        {"nprobe": 5},
        {"nprobe": 10},
        {"nprobe": 50},
        {"nprobe": 100},
        {"nprobe": 200},
        {"nprobe": 500},
        {"nprobe": 1000},
        {"nprobe": 2000}
      ]
    },
    {
      "name": "faiss_ivf_pq.M64-nlist1024",
      "algo": "faiss_gpu_ivf_pq",
      "build_param": {"nlist": 1024, "M": 64, "useFloat16": true, "usePrecomputed": true},
      "file": "sift-128-euclidean/faiss_ivf_pq/M64-nlist1024",
      "search_params": [
        {"nprobe": 10},
        {"nprobe": 50},
        {"nprobe": 100},
        {"nprobe": 200},
        {"nprobe": 500},
        {"nprobe": 1000}
      ]
    },
    {
      "name": "faiss_ivf_pq.M64-nlist1024.noprecomp",
      "algo": "faiss_gpu_ivf_pq",
      "build_param": {
        "nlist": 1024,
        "M": 64,
        "useFloat16": true,
        "usePrecomputed": false
      },
      "file": "sift-128-euclidean/faiss_ivf_pq/M64-nlist1024.noprecomp",
      "search_params": [
        {"nprobe": 10},
        {"nprobe": 50},
        {"nprobe": 100},
        {"nprobe": 200},
        {"nprobe": 500},
        {"nprobe": 1000}
      ]
    },
    {
      "name": "faiss_ivf_sq.nlist1024-fp16",
      "algo": "faiss_gpu_ivf_sq",
      "build_param": {"nlist": 1024, "quantizer_type": "fp16"},
      "file": "sift-128-euclidean/faiss_ivf_sq/nlist1024-fp16",
      "search_params": [
        {"nprobe": 1},
        {"nprobe": 5},
        {"nprobe": 10},
        {"nprobe": 50},
        {"nprobe": 100},
        {"nprobe": 200},
        {"nprobe": 500},
        {"nprobe": 1000}
      ]
    },
    {
      "name": "faiss_ivf_sq.nlist2048-fp16",
      "algo": "faiss_gpu_ivf_sq",
      "build_param": {"nlist": 2048, "quantizer_type": "fp16"},
      "file": "sift-128-euclidean/faiss_ivf_sq/nlist2048-fp16",
      "search_params": [
        {"nprobe": 1},
        {"nprobe": 5},
        {"nprobe": 10},
        {"nprobe": 50},
        {"nprobe": 100},
        {"nprobe": 200},
        {"nprobe": 500},
        {"nprobe": 1000}
      ]
    },
    {
      "name": "faiss_ivf_sq.nlist4096-fp16",
      "algo": "faiss_gpu_ivf_sq",
      "build_param": {"nlist": 4096, "quantizer_type": "fp16"},
      "file": "sift-128-euclidean/faiss_ivf_sq/nlist4096-fp16",
      "search_params": [
        {"nprobe": 1},
        {"nprobe": 5},
        {"nprobe": 10},
        {"nprobe": 50},
        {"nprobe": 100},
        {"nprobe": 200},
        {"nprobe": 500},
        {"nprobe": 1000}
      ]
    },
    {
      "name": "faiss_ivf_sq.nlist8192-fp16",
      "algo": "faiss_gpu_ivf_sq",
      "build_param": {"nlist": 8192, "quantizer_type": "fp16"},
      "file": "sift-128-euclidean/faiss_ivf_sq/nlist8192-fp16",
      "search_params": [
        {"nprobe": 1},
        {"nprobe": 5},
        {"nprobe": 10},
        {"nprobe": 50},
        {"nprobe": 100},
        {"nprobe": 200},
        {"nprobe": 500},
        {"nprobe": 1000}
      ]
    },
    {
      "name": "faiss_ivf_sq.nlist16384-fp16",
      "algo": "faiss_gpu_ivf_sq",
      "build_param": {"nlist": 16384, "quantizer_type": "fp16"},
      "file": "sift-128-euclidean/faiss_ivf_sq/nlist16384-fp16",
      "search_params": [
        {"nprobe": 1},
        {"nprobe": 5},
        {"nprobe": 10},
        {"nprobe": 50},
        {"nprobe": 100},
        {"nprobe": 200},
        {"nprobe": 500},
        {"nprobe": 1000},
        {"nprobe": 2000}
      ]
    },
    {
      "name": "faiss_ivf_sq.nlist1024-int8",
      "algo": "faiss_gpu_ivf_sq",
      "build_param": {"nlist": 1024, "quantizer_type": "int8"},
      "file": "sift-128-euclidean/faiss_ivf_sq/nlist1024-int8",
      "search_params": [
        {"nprobe": 1},
        {"nprobe": 5},
        {"nprobe": 10},
        {"nprobe": 50},
        {"nprobe": 100},
        {"nprobe": 200},
        {"nprobe": 500},
        {"nprobe": 1000}
      ]
    },
    {
      "name": "faiss_ivf_sq.nlist2048-int8",
      "algo": "faiss_gpu_ivf_sq",
      "build_param": {"nlist": 2048,"quantizer_type": "int8"},
      "file": "sift-128-euclidean/faiss_ivf_sq/nlist2048-int8",
      "search_params": [
        {"nprobe": 1},
        {"nprobe": 5},
        {"nprobe": 10},
        {"nprobe": 50},
        {"nprobe": 100},
        {"nprobe": 200},
        {"nprobe": 500},
        {"nprobe": 1000}
      ]
    },
    {
      "name": "faiss_ivf_sq.nlist4096-int8",
      "algo": "faiss_gpu_ivf_sq",
      "build_param": {"nlist": 4096, "quantizer_type": "int8"},
      "file": "sift-128-euclidean/faiss_ivf_sq/nlist4096-int8",
      "search_params": [
        {"nprobe": 1},
        {"nprobe": 5},
        {"nprobe": 10},
        {"nprobe": 50},
        {"nprobe": 100},
        {"nprobe": 200},
        {"nprobe": 500},
        {"nprobe": 1000}
      ]
    },
    {
      "name": "faiss_ivf_sq.nlist8192-int8",
      "algo": "faiss_gpu_ivf_sq",
      "build_param": {"nlist": 8192, "quantizer_type": "int8"},
      "file": "sift-128-euclidean/faiss_ivf_sq/nlist8192-int8",
      "search_params": [
        {"nprobe": 1},
        {"nprobe": 5},
        {"nprobe": 10},
        {"nprobe": 50},
        {"nprobe": 100},
        {"nprobe": 200},
        {"nprobe": 500},
        {"nprobe": 1000}
      ]
    },
    {
      "name": "faiss_ivf_sq.nlist16384-int8",
      "algo": "faiss_gpu_ivf_sq",
      "build_param": {"nlist": 16384, "quantizer_type": "int8"},
      "file": "sift-128-euclidean/faiss_ivf_sq/nlist16384-int8",
      "search_params": [
        {"nprobe": 1},
        {"nprobe": 5},
        {"nprobe": 10},
        {"nprobe": 50},
        {"nprobe": 100},
        {"nprobe": 200},
        {"nprobe": 500},
        {"nprobe": 1000},
        {"nprobe": 2000}
      ]
    },
    {
      "name": "faiss_flat",
      "algo": "faiss_gpu_flat",
      "build_param": {},
      "file": "sift-128-euclidean/faiss_flat/flat",
      "search_params": [{}]
    },
    {
      "name": "raft_ivf_pq.dimpq64-bitpq8-cluster1K",
      "algo": "raft_ivf_pq",
      "build_param": {"niter": 25, "nlist": 1000, "pq_dim": 64, "pq_bits": 8, "ratio": 1},
      "file": "sift-128-euclidean/raft_ivf_pq/dimpq64-bitpq8-cluster1K",
      "search_params": [
        { "numProbes": 20, "internalDistanceDtype": "float", "smemLutDtype": "float" },
        { "numProbes": 30, "internalDistanceDtype": "float", "smemLutDtype": "float" },
        { "numProbes": 40, "internalDistanceDtype": "float", "smemLutDtype": "float" },
        { "numProbes": 50, "internalDistanceDtype": "float", "smemLutDtype": "float" },
        { "numProbes": 100, "internalDistanceDtype": "float", "smemLutDtype": "float" },
        { "numProbes": 200, "internalDistanceDtype": "float", "smemLutDtype": "float" },
        { "numProbes": 500, "internalDistanceDtype": "float", "smemLutDtype": "float" },
        { "numProbes": 1000, "internalDistanceDtype": "float", "smemLutDtype": "float" },
        { "numProbes": 20, "internalDistanceDtype": "float", "smemLutDtype": "fp8" },
        { "numProbes": 30, "internalDistanceDtype": "float", "smemLutDtype": "fp8" },
        { "numProbes": 40, "internalDistanceDtype": "float", "smemLutDtype": "fp8" },
        { "numProbes": 50, "internalDistanceDtype": "float", "smemLutDtype": "fp8" },
        { "numProbes": 100, "internalDistanceDtype": "float", "smemLutDtype": "fp8" },
        { "numProbes": 200, "internalDistanceDtype": "float", "smemLutDtype": "fp8" },
        { "numProbes": 500, "internalDistanceDtype": "float", "smemLutDtype": "fp8" },
        { "numProbes": 1000, "internalDistanceDtype": "float", "smemLutDtype": "fp8" },
        { "numProbes": 20, "internalDistanceDtype": "half", "smemLutDtype": "half" },
        { "numProbes": 30, "internalDistanceDtype": "half", "smemLutDtype": "half" },
        { "numProbes": 40, "internalDistanceDtype": "half", "smemLutDtype": "half" },
        { "numProbes": 50, "internalDistanceDtype": "half", "smemLutDtype": "half" },
        { "numProbes": 100, "internalDistanceDtype": "half", "smemLutDtype": "half" },
        { "numProbes": 200, "internalDistanceDtype": "half", "smemLutDtype": "half" },
        { "numProbes": 500, "internalDistanceDtype": "half", "smemLutDtype": "half" },
        { "numProbes": 1000, "internalDistanceDtype": "half", "smemLutDtype": "half" }
      ]
    },
    {
      "name": "raft_ivf_pq.dimpq128-bitpq6-cluster1K",
      "algo": "raft_ivf_pq",
      "build_param": {"niter": 25, "nlist": 1000, "pq_dim": 128, "pq_bits": 6, "ratio": 1},
      "file": "sift-128-euclidean/raft_ivf_pq/dimpq128-bitpq6-cluster1K",
      "search_params": [
        { "numProbes": 20, "internalDistanceDtype": "float", "smemLutDtype": "float" },
        { "numProbes": 30, "internalDistanceDtype": "float", "smemLutDtype": "float" },
        { "numProbes": 40, "internalDistanceDtype": "float", "smemLutDtype": "float" },
        { "numProbes": 50, "internalDistanceDtype": "float", "smemLutDtype": "float" },
        { "numProbes": 100, "internalDistanceDtype": "float", "smemLutDtype": "float" },
        { "numProbes": 200, "internalDistanceDtype": "float", "smemLutDtype": "float" },
        { "numProbes": 500, "internalDistanceDtype": "float", "smemLutDtype": "float" },
        { "numProbes": 1000, "internalDistanceDtype": "float", "smemLutDtype": "float" },
        { "numProbes": 20, "internalDistanceDtype": "float", "smemLutDtype": "fp8" },
        { "numProbes": 30, "internalDistanceDtype": "float", "smemLutDtype": "fp8" },
        { "numProbes": 40, "internalDistanceDtype": "float", "smemLutDtype": "fp8" },
        { "numProbes": 50, "internalDistanceDtype": "float", "smemLutDtype": "fp8" },
        { "numProbes": 100, "internalDistanceDtype": "float", "smemLutDtype": "fp8" },
        { "numProbes": 200, "internalDistanceDtype": "float", "smemLutDtype": "fp8" },
        { "numProbes": 500, "internalDistanceDtype": "float", "smemLutDtype": "fp8" },
        { "numProbes": 1000, "internalDistanceDtype": "float", "smemLutDtype": "fp8" },
        { "numProbes": 20, "internalDistanceDtype": "half", "smemLutDtype": "half" },
        { "numProbes": 30, "internalDistanceDtype": "half", "smemLutDtype": "half" },
        { "numProbes": 40, "internalDistanceDtype": "half", "smemLutDtype": "half" },
        { "numProbes": 50, "internalDistanceDtype": "half", "smemLutDtype": "half" },
        { "numProbes": 100, "internalDistanceDtype": "half", "smemLutDtype": "half" },
        { "numProbes": 200, "internalDistanceDtype": "half", "smemLutDtype": "half" },
        { "numProbes": 500, "internalDistanceDtype": "half", "smemLutDtype": "half" },
        { "numProbes": 1000, "internalDistanceDtype": "half", "smemLutDtype": "half" }
      ]
    },
    {
      "name": "raft_ivf_flat.nlist1024",
      "algo": "raft_ivf_flat",
      "build_param": {"nlist": 1024, "ratio": 1, "niter": 25},
      "file": "sift-128-euclidean/raft_ivf_flat/nlist1024",
      "search_params": [
        {"nprobe": 1},
        {"nprobe": 5},
        {"nprobe": 10},
        {"nprobe": 50},
        {"nprobe": 100},
        {"nprobe": 200},
        {"nprobe": 500},
        {"nprobe": 1000}
      ]
    },
    {
      "name": "raft_ivf_flat.nlist16384",
      "algo": "raft_ivf_flat",
      "build_param": {"nlist": 16384, "ratio": 2, "niter": 20},
      "file": "sift-128-euclidean/raft_ivf_flat/nlist16384",
      "search_params": [
        {"nprobe": 1},
        {"nprobe": 5},
        {"nprobe": 10},
        {"nprobe": 50},
        {"nprobe": 100},
        {"nprobe": 200},
        {"nprobe": 500},
        {"nprobe": 1000},
        {"nprobe": 2000}
      ]
    },
    {
      "name": "raft_cagra.dim32",
      "algo": "raft_cagra",
      "build_param": {"index_dim": 32},
      "file": "sift-128-euclidean/raft_cagra/dim32",
      "search_params": [
<<<<<<< HEAD
        {"itopk": 32},
        {"itopk": 64},
        {"itopk": 128}
      ]
=======
        {
          "nprobe": 1
        },
        {
          "nprobe": 5
        },
        {
          "nprobe": 10
        },
        {
          "nprobe": 50
        },
        {
          "nprobe": 100
        },
        {
          "nprobe": 200
        },
        {
          "nprobe": 500
        },
        {
          "nprobe": 1000
        },
        {
          "nprobe": 2000
        }
      ],
      "search_result_file": "result/sift-128-euclidean/raft_ivf_flat/nlist16384"
    },

    {
      "name" : "raft_cagra.dim32",
      "algo" : "raft_cagra",
      "build_param": {
        "index_dim" : 32
      },
      "file" : "index/sift-128-euclidean/raft_cagra/dim32",
      "search_params" : [
        {"itopk": 32},
        {"itopk": 64},
        {"itopk": 128}
      ],
      "search_result_file" : "result/sift-128-euclidean/raft_cagra/dim32"
>>>>>>> 354ebb65
    },
    {
<<<<<<< HEAD
      "name": "raft_cagra.dim64",
      "algo": "raft_cagra",
      "build_param": {"index_dim": 64},
      "file": "sift-128-euclidean/raft_cagra/dim64",
      "search_params": [
        {"itopk": 32},
        {"itopk": 64},
        {"itopk": 128}
      ]
=======
      "name" : "raft_cagra.dim64",
      "algo" : "raft_cagra",
      "build_param": {
        "index_dim" : 64
      },
      "file" : "index/sift-128-euclidean/raft_cagra/dim64",
      "search_params" : [
        {"itopk": 32},
        {"itopk": 64},
        {"itopk": 128}
      ],
      "search_result_file" : "result/sift-128-euclidean/raft_cagra/dim64"
>>>>>>> 354ebb65
    }
  ]
}<|MERGE_RESOLUTION|>--- conflicted
+++ resolved
@@ -381,30 +381,30 @@
       "build_param": {"niter": 25, "nlist": 1000, "pq_dim": 64, "pq_bits": 8, "ratio": 1},
       "file": "sift-128-euclidean/raft_ivf_pq/dimpq64-bitpq8-cluster1K",
       "search_params": [
-        { "numProbes": 20, "internalDistanceDtype": "float", "smemLutDtype": "float" },
-        { "numProbes": 30, "internalDistanceDtype": "float", "smemLutDtype": "float" },
-        { "numProbes": 40, "internalDistanceDtype": "float", "smemLutDtype": "float" },
-        { "numProbes": 50, "internalDistanceDtype": "float", "smemLutDtype": "float" },
-        { "numProbes": 100, "internalDistanceDtype": "float", "smemLutDtype": "float" },
-        { "numProbes": 200, "internalDistanceDtype": "float", "smemLutDtype": "float" },
-        { "numProbes": 500, "internalDistanceDtype": "float", "smemLutDtype": "float" },
-        { "numProbes": 1000, "internalDistanceDtype": "float", "smemLutDtype": "float" },
-        { "numProbes": 20, "internalDistanceDtype": "float", "smemLutDtype": "fp8" },
-        { "numProbes": 30, "internalDistanceDtype": "float", "smemLutDtype": "fp8" },
-        { "numProbes": 40, "internalDistanceDtype": "float", "smemLutDtype": "fp8" },
-        { "numProbes": 50, "internalDistanceDtype": "float", "smemLutDtype": "fp8" },
-        { "numProbes": 100, "internalDistanceDtype": "float", "smemLutDtype": "fp8" },
-        { "numProbes": 200, "internalDistanceDtype": "float", "smemLutDtype": "fp8" },
-        { "numProbes": 500, "internalDistanceDtype": "float", "smemLutDtype": "fp8" },
-        { "numProbes": 1000, "internalDistanceDtype": "float", "smemLutDtype": "fp8" },
-        { "numProbes": 20, "internalDistanceDtype": "half", "smemLutDtype": "half" },
-        { "numProbes": 30, "internalDistanceDtype": "half", "smemLutDtype": "half" },
-        { "numProbes": 40, "internalDistanceDtype": "half", "smemLutDtype": "half" },
-        { "numProbes": 50, "internalDistanceDtype": "half", "smemLutDtype": "half" },
-        { "numProbes": 100, "internalDistanceDtype": "half", "smemLutDtype": "half" },
-        { "numProbes": 200, "internalDistanceDtype": "half", "smemLutDtype": "half" },
-        { "numProbes": 500, "internalDistanceDtype": "half", "smemLutDtype": "half" },
-        { "numProbes": 1000, "internalDistanceDtype": "half", "smemLutDtype": "half" }
+        { "nprobe": 20, "internalDistanceDtype": "float", "smemLutDtype": "float" },
+        { "nprobe": 30, "internalDistanceDtype": "float", "smemLutDtype": "float" },
+        { "nprobe": 40, "internalDistanceDtype": "float", "smemLutDtype": "float" },
+        { "nprobe": 50, "internalDistanceDtype": "float", "smemLutDtype": "float" },
+        { "nprobe": 100, "internalDistanceDtype": "float", "smemLutDtype": "float" },
+        { "nprobe": 200, "internalDistanceDtype": "float", "smemLutDtype": "float" },
+        { "nprobe": 500, "internalDistanceDtype": "float", "smemLutDtype": "float" },
+        { "nprobe": 1000, "internalDistanceDtype": "float", "smemLutDtype": "float" },
+        { "nprobe": 20, "internalDistanceDtype": "float", "smemLutDtype": "fp8" },
+        { "nprobe": 30, "internalDistanceDtype": "float", "smemLutDtype": "fp8" },
+        { "nprobe": 40, "internalDistanceDtype": "float", "smemLutDtype": "fp8" },
+        { "nprobe": 50, "internalDistanceDtype": "float", "smemLutDtype": "fp8" },
+        { "nprobe": 100, "internalDistanceDtype": "float", "smemLutDtype": "fp8" },
+        { "nprobe": 200, "internalDistanceDtype": "float", "smemLutDtype": "fp8" },
+        { "nprobe": 500, "internalDistanceDtype": "float", "smemLutDtype": "fp8" },
+        { "nprobe": 1000, "internalDistanceDtype": "float", "smemLutDtype": "fp8" },
+        { "nprobe": 20, "internalDistanceDtype": "half", "smemLutDtype": "half" },
+        { "nprobe": 30, "internalDistanceDtype": "half", "smemLutDtype": "half" },
+        { "nprobe": 40, "internalDistanceDtype": "half", "smemLutDtype": "half" },
+        { "nprobe": 50, "internalDistanceDtype": "half", "smemLutDtype": "half" },
+        { "nprobe": 100, "internalDistanceDtype": "half", "smemLutDtype": "half" },
+        { "nprobe": 200, "internalDistanceDtype": "half", "smemLutDtype": "half" },
+        { "nprobe": 500, "internalDistanceDtype": "half", "smemLutDtype": "half" },
+        { "nprobe": 1000, "internalDistanceDtype": "half", "smemLutDtype": "half" }
       ]
     },
     {
@@ -413,30 +413,30 @@
       "build_param": {"niter": 25, "nlist": 1000, "pq_dim": 128, "pq_bits": 6, "ratio": 1},
       "file": "sift-128-euclidean/raft_ivf_pq/dimpq128-bitpq6-cluster1K",
       "search_params": [
-        { "numProbes": 20, "internalDistanceDtype": "float", "smemLutDtype": "float" },
-        { "numProbes": 30, "internalDistanceDtype": "float", "smemLutDtype": "float" },
-        { "numProbes": 40, "internalDistanceDtype": "float", "smemLutDtype": "float" },
-        { "numProbes": 50, "internalDistanceDtype": "float", "smemLutDtype": "float" },
-        { "numProbes": 100, "internalDistanceDtype": "float", "smemLutDtype": "float" },
-        { "numProbes": 200, "internalDistanceDtype": "float", "smemLutDtype": "float" },
-        { "numProbes": 500, "internalDistanceDtype": "float", "smemLutDtype": "float" },
-        { "numProbes": 1000, "internalDistanceDtype": "float", "smemLutDtype": "float" },
-        { "numProbes": 20, "internalDistanceDtype": "float", "smemLutDtype": "fp8" },
-        { "numProbes": 30, "internalDistanceDtype": "float", "smemLutDtype": "fp8" },
-        { "numProbes": 40, "internalDistanceDtype": "float", "smemLutDtype": "fp8" },
-        { "numProbes": 50, "internalDistanceDtype": "float", "smemLutDtype": "fp8" },
-        { "numProbes": 100, "internalDistanceDtype": "float", "smemLutDtype": "fp8" },
-        { "numProbes": 200, "internalDistanceDtype": "float", "smemLutDtype": "fp8" },
-        { "numProbes": 500, "internalDistanceDtype": "float", "smemLutDtype": "fp8" },
-        { "numProbes": 1000, "internalDistanceDtype": "float", "smemLutDtype": "fp8" },
-        { "numProbes": 20, "internalDistanceDtype": "half", "smemLutDtype": "half" },
-        { "numProbes": 30, "internalDistanceDtype": "half", "smemLutDtype": "half" },
-        { "numProbes": 40, "internalDistanceDtype": "half", "smemLutDtype": "half" },
-        { "numProbes": 50, "internalDistanceDtype": "half", "smemLutDtype": "half" },
-        { "numProbes": 100, "internalDistanceDtype": "half", "smemLutDtype": "half" },
-        { "numProbes": 200, "internalDistanceDtype": "half", "smemLutDtype": "half" },
-        { "numProbes": 500, "internalDistanceDtype": "half", "smemLutDtype": "half" },
-        { "numProbes": 1000, "internalDistanceDtype": "half", "smemLutDtype": "half" }
+        { "nprobe": 20, "internalDistanceDtype": "float", "smemLutDtype": "float" },
+        { "nprobe": 30, "internalDistanceDtype": "float", "smemLutDtype": "float" },
+        { "nprobe": 40, "internalDistanceDtype": "float", "smemLutDtype": "float" },
+        { "nprobe": 50, "internalDistanceDtype": "float", "smemLutDtype": "float" },
+        { "nprobe": 100, "internalDistanceDtype": "float", "smemLutDtype": "float" },
+        { "nprobe": 200, "internalDistanceDtype": "float", "smemLutDtype": "float" },
+        { "nprobe": 500, "internalDistanceDtype": "float", "smemLutDtype": "float" },
+        { "nprobe": 1000, "internalDistanceDtype": "float", "smemLutDtype": "float" },
+        { "nprobe": 20, "internalDistanceDtype": "float", "smemLutDtype": "fp8" },
+        { "nprobe": 30, "internalDistanceDtype": "float", "smemLutDtype": "fp8" },
+        { "nprobe": 40, "internalDistanceDtype": "float", "smemLutDtype": "fp8" },
+        { "nprobe": 50, "internalDistanceDtype": "float", "smemLutDtype": "fp8" },
+        { "nprobe": 100, "internalDistanceDtype": "float", "smemLutDtype": "fp8" },
+        { "nprobe": 200, "internalDistanceDtype": "float", "smemLutDtype": "fp8" },
+        { "nprobe": 500, "internalDistanceDtype": "float", "smemLutDtype": "fp8" },
+        { "nprobe": 1000, "internalDistanceDtype": "float", "smemLutDtype": "fp8" },
+        { "nprobe": 20, "internalDistanceDtype": "half", "smemLutDtype": "half" },
+        { "nprobe": 30, "internalDistanceDtype": "half", "smemLutDtype": "half" },
+        { "nprobe": 40, "internalDistanceDtype": "half", "smemLutDtype": "half" },
+        { "nprobe": 50, "internalDistanceDtype": "half", "smemLutDtype": "half" },
+        { "nprobe": 100, "internalDistanceDtype": "half", "smemLutDtype": "half" },
+        { "nprobe": 200, "internalDistanceDtype": "half", "smemLutDtype": "half" },
+        { "nprobe": 500, "internalDistanceDtype": "half", "smemLutDtype": "half" },
+        { "nprobe": 1000, "internalDistanceDtype": "half", "smemLutDtype": "half" }
       ]
     },
     {
@@ -478,60 +478,12 @@
       "build_param": {"index_dim": 32},
       "file": "sift-128-euclidean/raft_cagra/dim32",
       "search_params": [
-<<<<<<< HEAD
         {"itopk": 32},
         {"itopk": 64},
         {"itopk": 128}
       ]
-=======
-        {
-          "nprobe": 1
-        },
-        {
-          "nprobe": 5
-        },
-        {
-          "nprobe": 10
-        },
-        {
-          "nprobe": 50
-        },
-        {
-          "nprobe": 100
-        },
-        {
-          "nprobe": 200
-        },
-        {
-          "nprobe": 500
-        },
-        {
-          "nprobe": 1000
-        },
-        {
-          "nprobe": 2000
-        }
-      ],
-      "search_result_file": "result/sift-128-euclidean/raft_ivf_flat/nlist16384"
-    },
-
-    {
-      "name" : "raft_cagra.dim32",
-      "algo" : "raft_cagra",
-      "build_param": {
-        "index_dim" : 32
-      },
-      "file" : "index/sift-128-euclidean/raft_cagra/dim32",
-      "search_params" : [
-        {"itopk": 32},
-        {"itopk": 64},
-        {"itopk": 128}
-      ],
-      "search_result_file" : "result/sift-128-euclidean/raft_cagra/dim32"
->>>>>>> 354ebb65
-    },
-    {
-<<<<<<< HEAD
+    },
+    {
       "name": "raft_cagra.dim64",
       "algo": "raft_cagra",
       "build_param": {"index_dim": 64},
@@ -541,20 +493,6 @@
         {"itopk": 64},
         {"itopk": 128}
       ]
-=======
-      "name" : "raft_cagra.dim64",
-      "algo" : "raft_cagra",
-      "build_param": {
-        "index_dim" : 64
-      },
-      "file" : "index/sift-128-euclidean/raft_cagra/dim64",
-      "search_params" : [
-        {"itopk": 32},
-        {"itopk": 64},
-        {"itopk": 128}
-      ],
-      "search_result_file" : "result/sift-128-euclidean/raft_cagra/dim64"
->>>>>>> 354ebb65
     }
   ]
 }