Core
====

This page provides C++ class references for the publicly-exposed elements of the `raft/core` package. The `raft/core` headers
require minimal dependencies, can be compiled without `nvcc`, and thus are safe to expose on your own public APIs. Aside from
the headers in the `raft/core` include directory, any headers in the codebase with the suffix `_types.hpp` are also safe to
expose in public APIs.

handle_t
########

.. doxygenclass:: raft::handle_t
    :project: RAFT
    :members:


interruptible
#############

.. doxygenclass:: raft::interruptible
    :project: RAFT
    :members:

NVTX
####

.. doxygennamespace:: raft::common::nvtx
    :project: RAFT
    :members:


mdarray
#######

.. doxygenclass:: raft::mdarray
    :project: RAFT
    :members:

.. doxygenclass:: raft::make_device_matrix
    :project: RAFT

.. doxygenclass:: raft::make_device_vector
    :project: RAFT

.. doxygenclass:: raft::make_device_scalar
    :project: RAFT

.. doxygenclass:: raft::make_host_matrix
    :project: RAFT

.. doxygenclass:: raft::make_host_vector
    :project: RAFT

.. doxygenclass:: raft::make_device_scalar
    :project: RAFT


mdspan
#######

.. doxygenfunction:: raft::make_device_mdspan
    :project: RAFT

.. doxygenfunction:: raft::make_device_matrix_view
    :project: RAFT

.. doxygenfunction:: raft::make_device_vector_view
    :project: RAFT

.. doxygenfunction:: raft::make_device_scalar_view
    :project: RAFT

.. doxygenfunction:: raft::make_host_matrix_view
    :project: RAFT

.. doxygenfunction:: raft::make_host_vector_view
    :project: RAFT

.. doxygenfunction:: raft::make_device_scalar_view
    :project: RAFT

Device Factories
----------------

.. doxygenfunction:: raft::make_device_matrix
    :project: RAFT

.. doxygenfunction:: raft::make_device_vector
    :project: RAFT

.. doxygenfunction:: raft::make_device_scalar
    :project: RAFT

Host Factories
----------------

.. doxygenfunction:: raft::make_host_matrix
    :project: RAFT

.. doxygenfunction:: raft::make_host_vector
    :project: RAFT

.. doxygenfunction:: raft::make_device_scalar
    :project: RAFT


mdspan
#######

Device Vocabulary
-----------------

.. doxygentypedef:: raft::device_mdspan
   :project: RAFT

.. doxygentypedef:: raft::device_matrix_view
   :project: RAFT

.. doxygentypedef:: raft::device_vector_view
   :project: RAFT

.. doxygentypedef:: raft::device_scalar_view
   :project: RAFT

Host Vocabulary
---------------

.. doxygentypedef:: raft::host_mdspan
   :project: RAFT

.. doxygentypedef:: raft::host_matrix_view
   :project: RAFT

.. doxygentypedef:: raft::host_vector_view
   :project: RAFT

.. doxygentypedef:: raft::host_scalar_view
   :project: RAFT

Device Factories
----------------

.. doxygenfunction:: raft::make_device_matrix_view
    :project: RAFT

.. doxygenfunction:: raft::make_device_vector_view
    :project: RAFT

.. doxygenfunction:: raft::make_device_scalar_view
    :project: RAFT

Host Factories
--------------

.. doxygenfunction:: raft::make_host_matrix_view
    :project: RAFT

.. doxygenfunction:: raft::make_host_vector_view
    :project: RAFT

.. doxygenfunction:: raft::make_device_scalar_view
    :project: RAFT

span
####

<<<<<<< HEAD
.. doxygentypedef:: raft::device_span
   :project: RAFT

.. doxygentypedef:: raft::host_span
   :project: RAFT

.. doxygenclass:: raft::span
=======
.. doxygenclass:: raft::device_span
    :project: RAFT
    :members:

.. doxygenclass:: raft::host_span
    :project: RAFT
    :members:

Key-Value Pair
##############

.. doxygenclass:: raft::KeyValuePair
>>>>>>> 18d71954
    :project: RAFT
    :members:



Key-Value Pair
##############

.. doxygenstruct:: raft::KeyValuePair
    :project: RAFT
    :members:


logger
######

.. doxygenclass:: raft::logger
    :project: RAFT
    :members:


Multi-node Multi-GPU
####################

.. doxygennamespace:: raft::comms
    :project: RAFT
    :members:
<|MERGE_RESOLUTION|>--- conflicted
+++ resolved
@@ -164,7 +164,6 @@
 span
 ####
 
-<<<<<<< HEAD
 .. doxygentypedef:: raft::device_span
    :project: RAFT
 
@@ -172,28 +171,14 @@
    :project: RAFT
 
 .. doxygenclass:: raft::span
-=======
-.. doxygenclass:: raft::device_span
-    :project: RAFT
-    :members:
-
-.. doxygenclass:: raft::host_span
-    :project: RAFT
-    :members:
+    :project: RAFT
+    :members:
+
+
 
 Key-Value Pair
 ##############
 
-.. doxygenclass:: raft::KeyValuePair
->>>>>>> 18d71954
-    :project: RAFT
-    :members:
-
-
-
-Key-Value Pair
-##############
-
 .. doxygenstruct:: raft::KeyValuePair
     :project: RAFT
     :members:
