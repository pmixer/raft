--- conflicted
+++ resolved
@@ -11,11 +11,8 @@
 - PR #22: Preserve order in comms workers for rank initialization
 - PR #38: Remove #include <cudar_utils.h> from `raft/mr/`
 - PR #39: Adding a virtual destructor to `raft::handle_t` and `raft::comms::comms_t`
-<<<<<<< HEAD
 - PR #37: Clean-up CUDA related utilities
-=======
 - PR #41: Upgrade to `cusparseSpMV()`, alg selection, and rectangular matrices.
->>>>>>> a7f6e886
 
 ## Bug Fixes
 - PR #17: Make destructor inline to avoid redeclaration error
